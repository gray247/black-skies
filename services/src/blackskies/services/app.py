"""FastAPI application factory for the Black Skies services."""

from __future__ import annotations

import logging
from typing import Any, Awaitable, Callable, Final, ParamSpec, TypeVar

from fastapi import Depends, FastAPI, HTTPException, Request, Response, status
from fastapi.middleware.cors import CORSMiddleware
from fastapi.exceptions import RequestValidationError
from fastapi.responses import JSONResponse

from .config import ServiceSettings
from .diagnostics import DiagnosticLogger
from .http import (
    TRACE_ID_HEADER,
    default_error_responses,
    ensure_trace_id,
    get_trace_context,
    http_exception_to_response,
    internal_error_response,
    request_validation_response,
    resolve_trace_id,
)
from .metrics import record_request
from .outline_builder import OutlineBuilder
from .persistence import OutlinePersistence, SnapshotPersistence
from .routers import api_router
from .routers.draft import (
    HARD_BUDGET_LIMIT_USD,
    SOFT_BUDGET_LIMIT_USD,
    _build_meta_header,
    _load_project_budget_state,
    accept_draft,
    critique_draft,
    export_manuscript,
    generate_draft,
    preflight_draft,
    rewrite_draft,
)
from .routers.health import (
    get_service_version,
    health as health_v1,
    metrics_endpoint as metrics_v1,
    router as health_router,
)
from .routers.outline import (
    BuildInProgressError,
    BuildTracker,
    build_outline,
    get_outline_builder,
    get_persistence as get_outline_persistence,
)
from .routers.recovery import RecoveryTracker, recovery_restore, recovery_status
from .routers.dependencies import (
    get_build_tracker,
    get_diagnostics,
    get_recovery_tracker,
    get_settings,
    get_snapshot_persistence,
)
from .models.wizard import OutlineBuildRequest
from .critique import CritiqueService

LOGGER = logging.getLogger(__name__)

SERVICE_VERSION: Final[str] = "1.0.0-rc1"

LEGACY_DEPRECATION_HEADER: Final[str] = "true"
LEGACY_SUNSET_HEADER: Final[str] = "Mon, 29 Sep 2025 00:00:00 GMT"
LEGACY_SUCCESSOR_REL: Final[str] = "successor-version"


P = ParamSpec("P")
T = TypeVar("T")


def _resolve_active_trace_id(request: Request) -> str:
    """Return the trace identifier attached by the middleware."""

    trace_id = getattr(request.state, "trace_id", "")  # type: ignore[attr-defined]
    if trace_id:
        return trace_id
    header_trace = request.headers.get(TRACE_ID_HEADER)
    if header_trace:
        return header_trace
    return ensure_trace_id()


def _canonical_successor_link(path: str) -> str:
    """Return the canonical successor Link header for a legacy route."""

    canonical = path if path.startswith("/api/v1") else f"/api/v1{path}"
    if canonical == "/api/v1/health":
        canonical = "/api/v1/healthz"
    return f"<{canonical}>; rel=\"{LEGACY_SUCCESSOR_REL}\""


def _apply_legacy_headers(response: Response, trace_id: str, *, path: str) -> None:
    """Attach legacy sunset metadata to shim responses."""

    response.headers[TRACE_ID_HEADER] = trace_id
    response.headers["Deprecation"] = LEGACY_DEPRECATION_HEADER
    response.headers["Sunset"] = LEGACY_SUNSET_HEADER
    response.headers["Link"] = _canonical_successor_link(path)


def _apply_legacy_headers_to_exception(
    exc: HTTPException, trace_id: str, *, path: str
) -> None:
    """Ensure error responses for shims include sunset metadata."""

    headers = dict(exc.headers or {})
    headers.setdefault(TRACE_ID_HEADER, trace_id)
    headers.setdefault("Deprecation", LEGACY_DEPRECATION_HEADER)
    headers.setdefault("Sunset", LEGACY_SUNSET_HEADER)
    headers.setdefault("Link", _canonical_successor_link(path))
    exc.headers = headers


async def _legacy_alias(
    core: Callable[P, Awaitable[T]],
    *,
    request: Request,
    response: Response,
    args: P.args,
    kwargs: P.kwargs,
) -> T:
    """Execute a legacy shim endpoint with uniform header handling."""

    trace_id = _resolve_active_trace_id(request)
    successor_path = request.url.path
    try:
        result = await core(*args, **kwargs)
    except HTTPException as exc:
        _apply_legacy_headers_to_exception(exc, trace_id, path=successor_path)
        raise
<<<<<<< HEAD
    target_response = result if isinstance(result, Response) else response
    _apply_legacy_headers(target_response, trace_id, path=successor_path)
=======

    _apply_legacy_headers(response, trace_id, path=successor_path)
    if isinstance(result, Response):
        _apply_legacy_headers(result, trace_id, path=successor_path)

>>>>>>> 682f289a
    return result


def create_app(settings: ServiceSettings | None = None) -> FastAPI:
    """Construct the FastAPI application."""

    application = FastAPI(
        title="Black Skies Services",
        version=SERVICE_VERSION,
        responses=default_error_responses(),
    )
    application.state.settings = settings or ServiceSettings.from_environment()
    application.state.build_tracker = BuildTracker()
    application.state.diagnostics = DiagnosticLogger()
    application.state.snapshot_persistence = SnapshotPersistence(
        settings=application.state.settings
    )
    application.state.recovery_tracker = RecoveryTracker(settings=application.state.settings)
    application.state.critique_service = CritiqueService()
    application.state.service_version = SERVICE_VERSION

    application.add_middleware(
        CORSMiddleware,
        allow_origins=[
            "http://127.0.0.1:5173",
            "http://localhost:5173",
        ],
        allow_credentials=True,
        allow_methods=["*"],
        allow_headers=["*"],
    )

    async def http_exception_handler(request: Request, exc: HTTPException) -> JSONResponse:
        trace_id = ensure_trace_id()
        return http_exception_to_response(exc, trace_id)

    async def validation_exception_handler(
        request: Request, exc: RequestValidationError
    ) -> JSONResponse:
        trace_id = ensure_trace_id()
        return request_validation_response(exc, trace_id)

    application.add_exception_handler(HTTPException, http_exception_handler)
    application.add_exception_handler(RequestValidationError, validation_exception_handler)

    trace_context = get_trace_context()

    @application.middleware("http")
    async def apply_trace_id(
        request: Request, call_next: Callable[[Request], Awaitable[Response]]
    ) -> Response:
        """Attach trace identifiers, metrics, and uniform error handling."""

        trace_id = resolve_trace_id(request.headers.get(TRACE_ID_HEADER))
        token = trace_context.set(trace_id)
        request.state.trace_id = trace_id  # type: ignore[attr-defined]

        try:
            response = await call_next(request)
        except HTTPException as exc:
            response = http_exception_to_response(exc, trace_id)
        except RequestValidationError as exc:
            response = request_validation_response(exc, trace_id)
        except Exception as exc:  # pragma: no cover - defensive guard
            LOGGER.exception(
                "Unhandled error processing %s %s",
                request.method,
                request.url.path,
                exc_info=exc,
            )
            response = internal_error_response(trace_id)
        finally:
            trace_context.reset(token)

        record_request(request.method, response.status_code)
        response.headers.setdefault(TRACE_ID_HEADER, trace_id)
        return response

    application.include_router(health_router)
    application.include_router(api_router)

    @application.get("/healthz", include_in_schema=False)
    async def legacy_healthz(
        request: Request,
        response: Response,
        version: str = Depends(get_service_version),
    ) -> dict[str, str]:
        return await _legacy_alias(
            health_v1,
            request=request,
            response=response,
            args=(),
            kwargs={"version": version},
        )

    @application.get("/health", include_in_schema=False)
    async def legacy_health(
        request: Request,
        response: Response,
        version: str = Depends(get_service_version),
    ) -> dict[str, str]:
        return await _legacy_alias(
            health_v1,
            request=request,
            response=response,
            args=(),
            kwargs={"version": version},
        )

    @application.get("/metrics", include_in_schema=False)
    async def legacy_metrics(
        request: Request,
        response: Response,
        version: str = Depends(get_service_version),
    ) -> Response:
        return await _legacy_alias(
            metrics_v1,
            request=request,
            response=response,
            args=(),
            kwargs={"version": version},
        )

    @application.get("/", include_in_schema=False)
    async def service_index(request: Request) -> dict[str, str]:
        """Return a lightweight service manifest for manual probes."""

        version = getattr(request.app.state, "service_version", SERVICE_VERSION)
        return {
            "service": "black-skies",
            "version": version,
            "api_base": "/api/v1",
        }

    @application.get("/favicon.ico", include_in_schema=False)
    async def favicon_placeholder() -> Response:
        """Return an empty favicon response to avoid noisy 404s."""

        return Response(status_code=status.HTTP_204_NO_CONTENT)

    # TODO(P6.1): Remove legacy shim routes once the GUI migrates to /api/v1 paths.

    @application.post("/outline/build", include_in_schema=False)
    async def legacy_outline_build(
        request_model: OutlineBuildRequest,
        request: Request,
        response: Response,
        tracker: BuildTracker = Depends(get_build_tracker),
        builder: OutlineBuilder = Depends(get_outline_builder),
        persistence: OutlinePersistence = Depends(get_outline_persistence),
        diagnostics: DiagnosticLogger = Depends(get_diagnostics),
    ) -> dict[str, object]:
        return await _legacy_alias(
            build_outline,
            request=request,
            response=response,
            args=(request_model,),
            kwargs={
                "tracker": tracker,
                "builder": builder,
                "persistence": persistence,
                "diagnostics": diagnostics,
            },
        )

    @application.post("/draft/generate", include_in_schema=False)
    async def legacy_draft_generate(
        payload: dict[str, Any],
        request: Request,
        response: Response,
        settings: ServiceSettings = Depends(get_settings),
        diagnostics: DiagnosticLogger = Depends(get_diagnostics),
    ) -> dict[str, Any]:
        return await _legacy_alias(
            generate_draft,
            request=request,
            response=response,
            args=(payload,),
            kwargs={
                "settings": settings,
                "diagnostics": diagnostics,
            },
        )

    @application.post("/draft/preflight", include_in_schema=False)
    async def legacy_draft_preflight(
        payload: dict[str, Any],
        request: Request,
        response: Response,
        settings: ServiceSettings = Depends(get_settings),
        diagnostics: DiagnosticLogger = Depends(get_diagnostics),
    ) -> dict[str, Any]:
        return await _legacy_alias(
            preflight_draft,
            request=request,
            response=response,
            args=(payload,),
            kwargs={
                "settings": settings,
                "diagnostics": diagnostics,
            },
        )

    @application.post("/draft/rewrite", include_in_schema=False)
    async def legacy_draft_rewrite(
        payload: dict[str, Any],
        request: Request,
        response: Response,
        settings: ServiceSettings = Depends(get_settings),
        diagnostics: DiagnosticLogger = Depends(get_diagnostics),
    ) -> dict[str, Any]:
        return await _legacy_alias(
            rewrite_draft,
            request=request,
            response=response,
            args=(payload,),
            kwargs={
                "settings": settings,
                "diagnostics": diagnostics,
            },
        )

    @application.post("/draft/critique", include_in_schema=False)
    async def legacy_draft_critique(
        request: Request,
        response: Response,
    ) -> dict[str, Any]:
        return await _legacy_alias(
            critique_draft,
            request=request,
            response=response,
            args=(),
            kwargs={},
        )

    @application.post("/draft/accept", include_in_schema=False)
    async def legacy_draft_accept(
        payload: dict[str, Any],
        request: Request,
        response: Response,
        settings: ServiceSettings = Depends(get_settings),
        diagnostics: DiagnosticLogger = Depends(get_diagnostics),
        snapshot_persistence: SnapshotPersistence = Depends(get_snapshot_persistence),
        recovery_tracker: RecoveryTracker = Depends(get_recovery_tracker),
    ) -> dict[str, Any]:
        return await _legacy_alias(
            accept_draft,
            request=request,
            response=response,
            args=(payload,),
            kwargs={
                "settings": settings,
                "diagnostics": diagnostics,
                "snapshot_persistence": snapshot_persistence,
                "recovery_tracker": recovery_tracker,
            },
        )

    @application.post("/draft/export", include_in_schema=False)
    async def legacy_draft_export(
        payload: dict[str, Any],
        request: Request,
        response: Response,
        settings: ServiceSettings = Depends(get_settings),
        diagnostics: DiagnosticLogger = Depends(get_diagnostics),
    ) -> dict[str, Any]:
        return await _legacy_alias(
            export_manuscript,
            request=request,
            response=response,
            args=(payload,),
            kwargs={
                "settings": settings,
                "diagnostics": diagnostics,
            },
        )

    @application.get("/draft/recovery", include_in_schema=False)
    async def legacy_recovery_status(
        project_id: str,
        request: Request,
        response: Response,
        settings: ServiceSettings = Depends(get_settings),
        diagnostics: DiagnosticLogger = Depends(get_diagnostics),
        recovery_tracker: RecoveryTracker = Depends(get_recovery_tracker),
        snapshot_persistence: SnapshotPersistence = Depends(get_snapshot_persistence),
    ) -> dict[str, Any]:
        return await _legacy_alias(
            recovery_status,
            request=request,
            response=response,
            args=(project_id,),
            kwargs={
                "settings": settings,
                "diagnostics": diagnostics,
                "recovery_tracker": recovery_tracker,
                "snapshot_persistence": snapshot_persistence,
            },
        )

    @application.post("/draft/recovery/restore", include_in_schema=False)
    async def legacy_recovery_restore(
        payload: dict[str, Any],
        request: Request,
        response: Response,
        settings: ServiceSettings = Depends(get_settings),
        diagnostics: DiagnosticLogger = Depends(get_diagnostics),
        snapshot_persistence: SnapshotPersistence = Depends(get_snapshot_persistence),
        recovery_tracker: RecoveryTracker = Depends(get_recovery_tracker),
    ) -> dict[str, Any]:
        return await _legacy_alias(
            recovery_restore,
            request=request,
            response=response,
            args=(payload,),
            kwargs={
                "settings": settings,
                "diagnostics": diagnostics,
                "snapshot_persistence": snapshot_persistence,
                "recovery_tracker": recovery_tracker,
            },
        )

    return application


app = create_app()

__all__ = [
    "app",
    "create_app",
    "SERVICE_VERSION",
    "SOFT_BUDGET_LIMIT_USD",
    "HARD_BUDGET_LIMIT_USD",
    "BuildTracker",
    "BuildInProgressError",
    "RecoveryTracker",
    "_build_meta_header",
    "_load_project_budget_state",
]<|MERGE_RESOLUTION|>--- conflicted
+++ resolved
@@ -135,16 +135,16 @@
     except HTTPException as exc:
         _apply_legacy_headers_to_exception(exc, trace_id, path=successor_path)
         raise
-<<<<<<< HEAD
+
     target_response = result if isinstance(result, Response) else response
     _apply_legacy_headers(target_response, trace_id, path=successor_path)
-=======
+
 
     _apply_legacy_headers(response, trace_id, path=successor_path)
     if isinstance(result, Response):
         _apply_legacy_headers(result, trace_id, path=successor_path)
 
->>>>>>> 682f289a
+
     return result
 
 
